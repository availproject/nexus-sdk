{
  "name": "avail-nexus-sdk",
<<<<<<< HEAD
  "version": "0.0.7",
=======
  "version": "0.0.8-dev.0",
>>>>>>> 94b749b8
  "description": "Nexus SDK enables cross-chain transactions with minimal friction",
  "main": "dist/index.js",
  "module": "dist/index.esm.js",
  "browser": "dist/index.esm.js",
  "types": "dist/index.d.ts",
  "exports": {
    ".": {
      "types": "./dist/index.d.ts",
      "import": "./dist/index.esm.js",
      "require": "./dist/index.js"
    }
  },
  "sideEffects": [
    "**/*.css"
  ],
  "files": [
    "dist",
    "README.md"
  ],
  "scripts": {
    "build": "rollup -c",
    "build:prod": "NODE_ENV=production rollup -c",
    "build:dev": "NODE_ENV=development rollup -c",
    "dev": "rollup -c -w",
    "test": "jest",
    "lint": "eslint src --ext .ts,.tsx",
    "lint:fix": "eslint src --ext .ts,.tsx --fix",
    "format": "prettier --write \"src/**/*.{ts,tsx}\"",
    "prepare": "husky install",
    "typecheck": "tsc --noEmit",
    "version:dev": "npm version prerelease --preid=dev",
    "version:prod": "npm version patch",
    "publish:dev": "npm run build:dev && npm publish --tag dev",
    "publish:prod": "npm run build:prod && npm publish --tag latest",
    "release:dev": "npm run version:dev && npm run publish:dev",
    "release:prod": "npm run version:prod && npm run publish:prod"
  },
  "keywords": [
    "nexus",
    "sdk",
    "blockchain",
    "bridge",
    "swap"
  ],
  "author": "decocereus<amartya@availproject.co>",
  "license": "MIT",
  "devDependencies": {
    "@lottiefiles/dotlottie-react": "0.14.2",
    "@radix-ui/react-dialog": "1.1.14",
    "@radix-ui/react-label": "2.1.7",
    "@radix-ui/react-select": "2.2.5",
    "@radix-ui/react-separator": "1.1.7",
    "@radix-ui/react-slot": "1.2.3",
    "@rollup/plugin-commonjs": "^25.0.0",
    "@rollup/plugin-json": "6.1.0",
    "@rollup/plugin-node-resolve": "^15.0.0",
    "@rollup/plugin-typescript": "^11.0.0",
    "@tailwindcss/postcss": "4.1.10",
    "@tailwindcss/typography": "0.5.16",
    "@types/jest": "^29.0.0",
    "@types/node": "^20.0.0",
    "@types/react": "19.1.8",
    "@types/react-dom": "19.1.6",
    "@typescript-eslint/eslint-plugin": "^6.0.0",
    "@typescript-eslint/parser": "^6.0.0",
    "autoprefixer": "10.4.21",
    "class-variance-authority": "0.7.1",
    "clsx": "2.1.1",
    "eslint": "^8.0.0",
    "eslint-config-prettier": "^9.0.0",
    "eslint-plugin-prettier": "^5.0.0",
    "husky": "^8.0.0",
    "jest": "^29.0.0",
    "lucide-react": "0.523.0",
    "postcss": "8.5.6",
    "postcss-import": "16.1.1",
    "postcss-nesting": "13.0.2",
    "prettier": "^3.0.0",
    "rollup": "^4.0.0",
    "rollup-plugin-dts": "^6.0.0",
    "rollup-plugin-polyfill-node": "0.13.0",
    "rollup-plugin-postcss": "4.0.2",
    "tailwind-merge": "3.3.1",
    "tailwindcss": "4.1.10",
    "ts-jest": "^29.0.0",
    "typescript": "^5.0.0"
  },
  "peerDependencies": {
    "react": ">=16.8.0",
    "react-dom": ">=16.8.0"
  },
  "peerDependenciesMeta": {
    "react": {
      "optional": true
    },
    "react-dom": {
      "optional": true
    }
  },
  "dependencies": {
    "@arcana/ca-sdk": "1.0.2",
    "@radix-ui/react-progress": "1.1.7",
<<<<<<< HEAD
=======
    "motion": "12.23.0",
>>>>>>> 94b749b8
    "viem": "^2.0.0"
  }
}<|MERGE_RESOLUTION|>--- conflicted
+++ resolved
@@ -1,10 +1,6 @@
 {
   "name": "avail-nexus-sdk",
-<<<<<<< HEAD
-  "version": "0.0.7",
-=======
   "version": "0.0.8-dev.0",
->>>>>>> 94b749b8
   "description": "Nexus SDK enables cross-chain transactions with minimal friction",
   "main": "dist/index.js",
   "module": "dist/index.esm.js",
@@ -107,10 +103,7 @@
   "dependencies": {
     "@arcana/ca-sdk": "1.0.2",
     "@radix-ui/react-progress": "1.1.7",
-<<<<<<< HEAD
-=======
     "motion": "12.23.0",
->>>>>>> 94b749b8
     "viem": "^2.0.0"
   }
 }