{
  "name": "@avail-project/nexus",
<<<<<<< HEAD
  "version": "0.1.1",
=======
  "version": "0.1.1-dev.5",
>>>>>>> e7a956ec
  "description": "Nexus SDK enables cross-chain transactions with minimal friction",
  "exports": {
    "./core": {
      "types": "./dist/core.d.ts",
      "import": "./dist/core.esm.js",
      "require": "./dist/core.js"
    },
    "./ui": {
      "types": "./dist/ui.d.ts",
      "import": "./dist/ui.esm.js",
      "require": "./dist/ui.js"
    }
  },
  "sideEffects": [
    "**/*.css"
  ],
  "files": [
    "dist",
    "README.md"
  ],
  "scripts": {
    "build": "rollup -c",
    "build:prod": "NODE_ENV=production rollup -c",
    "build:dev": "NODE_ENV=development rollup -c",
    "dev": "rollup -c -w",
    "test": "jest",
    "format": "prettier --write \"src/**/*.{ts,tsx}\"",
    "prepare": "husky install",
    "typecheck": "tsc --noEmit",
    "version:dev": "npm version prerelease --preid=dev",
    "version:prod": "npm version patch",
    "publish:dev": "npm run build:dev && npm publish --tag dev",
    "publish:prod": "npm run build:prod && npm publish --tag latest",
    "release:dev": "npm run version:dev && npm run publish:dev",
    "release:prod": "npm run version:prod && npm run publish:prod"
  },
  "keywords": [
    "nexus",
    "sdk",
    "blockchain",
    "bridge",
    "swap",
    "web3",
    "chain",
    "abstraction",
    "intent",
    "unified",
    "balance",
    "sdk"
  ],
  "author": "decocereus<amartya@availproject.co>",
  "license": "MIT",
  "devDependencies": {
    "@rollup/plugin-commonjs": "^25.0.0",
    "@rollup/plugin-json": "6.1.0",
    "@rollup/plugin-node-resolve": "^15.0.0",
    "@rollup/plugin-typescript": "^11.0.0",
    "@tailwindcss/postcss": "4.1.10",
    "@types/node": "^20.0.0",
    "@types/react": "19.1.8",
    "@types/react-dom": "19.1.6",
    "autoprefixer": "10.4.21",
    "class-variance-authority": "0.7.1",
    "clsx": "2.1.1",
    "husky": "^8.0.0",
    "postcss": "8.5.6",
    "postcss-import": "16.1.1",
    "postcss-nesting": "13.0.2",
    "prettier": "^3.0.0",
    "rollup": "^4.0.0",
    "rollup-plugin-dts": "^6.0.0",
    "rollup-plugin-polyfill-node": "0.13.0",
    "rollup-plugin-postcss": "4.0.2",
    "tailwind-merge": "3.3.1",
    "tailwindcss": "4.1.10",
    "typescript": "^5.0.0"
  },
  "peerDependencies": {
    "react": ">=16.8.0",
    "react-dom": ">=16.8.0"
  },
  "peerDependenciesMeta": {
    "react": {
      "optional": true
    },
    "react-dom": {
      "optional": true
    }
  },
  "dependencies": {
    "@arcana/ca-sdk": "1.1.0",
    "@lottiefiles/dotlottie-react": "0.14.2",
    "@metamask/safe-event-emitter": "3.1.2",
    "decimal.js": "10.4.3",
    "motion": "12.23.0"
  },
  "optionalDependencies": {
    "viem": "^2.0.0"
  }
}<|MERGE_RESOLUTION|>--- conflicted
+++ resolved
@@ -1,10 +1,6 @@
 {
   "name": "@avail-project/nexus",
-<<<<<<< HEAD
-  "version": "0.1.1",
-=======
   "version": "0.1.1-dev.5",
->>>>>>> e7a956ec
   "description": "Nexus SDK enables cross-chain transactions with minimal friction",
   "exports": {
     "./core": {
